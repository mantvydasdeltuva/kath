# kath

Tool with GUI for analysis of gene variations data from LOVD, GNOMAD and CLINVAR databases.

<<<<<<< HEAD
## Installation on Ubuntu
Install Python and its dependencies
```
sudo apt update
sudo apt install python3 python3-dev python3-pip
python install -r requirements.txt
```
**Download FASTA file for SpliceAI**
   ```powershell
   mkdir -p app/back-end/src/workspace/fasta && cd app/back-end/src/workspace/fasta && curl -O https://hgdownload.cse.ucsc.edu/goldenPath/hg38/bigZips/hg38.fa.gz && gunzip hg38.fa.gz
   ```
   This will download FASTA "hg38.fa" file that is required for correct work of SpliceAI
=======
## Installation
Refer to README files in app/front-end and app/back_end.
>>>>>>> 9b654b65
<|MERGE_RESOLUTION|>--- conflicted
+++ resolved
@@ -2,20 +2,5 @@
 
 Tool with GUI for analysis of gene variations data from LOVD, GNOMAD and CLINVAR databases.
 
-<<<<<<< HEAD
-## Installation on Ubuntu
-Install Python and its dependencies
-```
-sudo apt update
-sudo apt install python3 python3-dev python3-pip
-python install -r requirements.txt
-```
-**Download FASTA file for SpliceAI**
-   ```powershell
-   mkdir -p app/back-end/src/workspace/fasta && cd app/back-end/src/workspace/fasta && curl -O https://hgdownload.cse.ucsc.edu/goldenPath/hg38/bigZips/hg38.fa.gz && gunzip hg38.fa.gz
-   ```
-   This will download FASTA "hg38.fa" file that is required for correct work of SpliceAI
-=======
 ## Installation
-Refer to README files in app/front-end and app/back_end.
->>>>>>> 9b654b65
+Refer to README files in app/front-end and app/back_end.