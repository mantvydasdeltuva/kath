"""Module providing a functionality to collect data from various sources."""

import os
import requests
from requests.exceptions import RequestException
import pandas as pd
import selenium.common
from pandas import DataFrame
<<<<<<< HEAD
from requests import RequestException
from selenium import webdriver
from selenium.webdriver.support.ui import WebDriverWait
from selenium.webdriver.support import expected_conditions as EC
from selenium.webdriver.common.by import By
import time
import glob
=======
from constants import LOVD_VARIABLES_DATA_TYPES
>>>>>>> 97596687


# EXCEPTIONS
class BadResponseException(Exception):
    """Custom exception for bad responses."""


class DownloadError(Exception):
<<<<<<< HEAD
    pass


# CONSTANTS
LOVD_VARIABLES_DATA_TYPES = {
    'id': 'String',
    'name': 'String',
    'chromosome': 'Integer',
    'chrom_band': 'String',
    'imprinting': 'String',
    'refseq_genomic': 'String',
    'refseq_UD': 'String',
    'reference': 'String',
    'url_homepage': 'String',
    'url_external': 'String',
    'allow_download': 'Boolean',
    'id_hgnc': 'Integer',
    'id_entrez': 'Integer',
    'id_omim': 'Integer',
    'show_hgmd': 'Boolean',
    'show_genecards': 'Boolean',
    'show_genetests': 'Boolean',
    'show_orphanet': 'Boolean',
    'note_index': 'String',
    'note_listing': 'String',
    'refseq': 'String',
    'refseq_url': 'String',
    'disclaimer': 'Boolean',
    'disclaimer_text': 'String',
    'header': 'String',
    'header_align': 'Integer',
    'footer': 'String',
    'footer_align': 'Integer',
    'created_by': 'Integer',
    'created_date': 'Date',
    'edited_by': 'Integer',
    'edited_date': 'Date',
    'updated_by': 'Integer',
    'updated_date': 'Date',
    'transcriptid': 'Integer',
    'effectid': 'Integer',
    'position_c_start': 'Integer',
    'position_c_start_intron': 'Integer',
    'position_c_end': 'Integer',
    'position_c_end_intron': 'Integer',
    'VariantOnTranscript/DNA': 'String',
    'VariantOnTranscript/RNA': 'String',
    'VariantOnTranscript/Protein': 'String',
    'VariantOnTranscript/Exon': 'String',
    'symbol': 'String',
    'inheritance': 'String',
    'tissues': 'String',
    'features': 'String',
    'remarks': 'String',
    'geneid': 'String',
    'id_mutalyzer': 'Integer',
    'id_ncbi': 'String',
    'id_ensembl': 'String',
    'id_protein_ncbi': 'String',
    'id_protein_ensembl': 'String',
    'id_protein_uniprot': 'String',
    'position_c_mrna_start': 'Integer',
    'position_c_mrna_end': 'Integer',
    'position_c_cds_end': 'Integer',
    'position_g_mrna_start': 'Integer',
    'position_g_mrna_end': 'Integer',
    'diseaseid': 'Integer',
    'individualid': 'Integer',
    'Phenotype/Inheritance': 'String',
    'Phenotype/Age': 'String',
    'Phenotype/Additional': 'String',
    'Phenotype/Biochem_param': 'String',
    'Phenotype/Age/Onset': 'String',
    'Phenotype/Age/Diagnosis': 'String',
    'Phenotype/Severity_score': 'String',
    'Phenotype/Onset': 'String',
    'Phenotype/Protein': 'String',
    'Phenotype/Tumor/MSI': 'String',
    'Phenotype/Enzyme/CPK': 'String',
    'Phenotype/Heart/Myocardium': 'String',
    'Phenotype/Lung': 'String',
    'Phenotype/Diagnosis/Definite': 'String',
    'Phenotype/Diagnosis/Initial': 'String',
    'Phenotype/Diagnosis/Criteria': 'String',
    'variants_found': 'Integer',
    'Screening/Technique': 'String',
    'Screening/Template': 'String',
    'Screening/Tissue': 'String',
    'Screening/Remarks': 'String',
    'fatherid': 'String',
    'motherid': 'String',
    'panelid': 'Integer',
    'panel_size': 'Integer',
    'license': 'String',
    'Individual/Reference': 'String',
    'Individual/Remarks': 'String',
    'Individual/Gender': 'String',
    'Individual/Consanguinity': 'String',
    'Individual/Age_of_death': 'String',
    'Individual/VIP': 'String',
    'Individual/Data_av': 'String',
    'Individual/Treatment': 'String',
    'Individual/Origin/Population': 'String',
    'Individual/Individual_ID': 'String',
    'allele': 'Integer',
    'position_g_start': 'Integer',
    'position_g_end': 'Integer',
    'type': 'String',
    'average_frequency': 'Double',
    'VariantOnGenome/DBID': 'String',
    'VariantOnGenome/DNA': 'String',
    'VariantOnGenome/Frequency': 'String',
    'VariantOnGenome/Reference': 'String',
    'VariantOnGenome/Restriction_site': 'String',
    'VariantOnGenome/Published_as': 'String',
    'VariantOnGenome/Remarks': 'String',
    'VariantOnGenome/Genetic_origin': 'String',
    'VariantOnGenome/Segregation': 'String',
    'VariantOnGenome/dbSNP': 'String',
    'VariantOnGenome/VIP': 'String',
    'VariantOnGenome/Methylation': 'String',
    'VariantOnGenome/ISCN': 'String',
    'VariantOnGenome/DNA/hg38': 'String',
    'VariantOnGenome/ClinVar': 'String',
    'VariantOnGenome/ClinicalClassification': 'String',
    'VariantOnGenome/ClinicalClassification/Method': 'String',
    'screeningid': 'Integer',
    'variantid': 'Integer',
    'owned_by': 'Integer',
    'Individual/Origin/Geographic': 'String'
}
=======
    """Custom exception for download errors."""

>>>>>>> 97596687


def get_file_from_url(url, save_to, override=False):
    """
    Gets file from url and saves it into provided path. Overrides, if override is True.

    :param str url: link with file
    :param str save_to: path to save
    :param bool override: needs override
    """

    # check if directory exists, if not - create
    save_to_dir = os.path.dirname(save_to)
    if not os.path.exists(save_to_dir):
        os.makedirs(save_to_dir)
<<<<<<< HEAD

    # check if file exist and needs to override
    if os.path.exists(save_to) and not override:
        print(f"The file at {save_to} already exists.")
        return

    try:
        response = requests.get(url, timeout=10)
    except RequestException as e:
        raise DownloadError(f"Error while downloading file from {url}") from e

    if response.status_code != 200:
        raise BadResponseException(f"Bad response from {url}."
                                   f" Status code: {response.status_code}")

    with open(save_to, "wb") as f:
        f.write(response.content)


def download_lovd_database(database_name, override=False):
    """
    Gets file from url and saves it into provided path. Overrides, if override is True.

    :param str database_name: database to download
    :param bool override: needs override
    """

    url = DATABASES_DOWNLOAD_PATHS[database_name]["url"]
    save_to = DATABASES_DOWNLOAD_PATHS[database_name]["store_as"]
    try:
        # check if directory exists, if not - create
        save_to_dir = os.path.dirname(save_to)
        if not os.path.exists(save_to_dir):
            os.makedirs(save_to_dir)
=======
>>>>>>> 97596687

    # check if file exist and needs to override
    if os.path.exists(save_to) and not override:
        print(f"The file at {save_to} already exists.")
        return

    try:
        response = requests.get(url, timeout=10)
    except RequestException as e:
        raise DownloadError(f"Error while downloading file from {url}") from e

    if response.status_code != 200:
        raise BadResponseException(f"Bad response from {url}."
                                   f" Status code: {response.status_code}")

    with open(save_to, "wb") as f:
        f.write(response.content)


def convert_lovd_data_types(frame, table_name):
    """
    Converts DataFrame object data types from object to specific type.

    :param DataFrame frame: pointer to LOVD DataFrame
    :param str table_name: name of a LOVD DataFrame
    """

    for column, data_type in LOVD_VARIABLES_DATA_TYPES.items():
        if column not in frame.columns:
            continue

        match [data_type]:
            case ["Date"]:
                frame[column] = pd.to_datetime(frame[column], errors='coerce')
            case ["Boolean"]:
                frame[column] = (frame[column] != 0).astype('bool')
            case ["String"]:
                frame[column] = frame[column].astype('string')
            case ["Integer"]:
                frame[column] = pd.to_numeric(frame[column], errors='coerce').astype('Int64')
            case ["Double"]:
                frame[column] = pd.to_numeric(frame[column], errors='coerce').astype('float')

    # exception
    if table_name == "Genes":
        frame['id'] = frame['id'].astype('string')


def from_lovd_to_pandas(path):
    """
    Converts data from text file with LOVD format to dictionary of tables. \
    Key is name of table, value is tuple, where first element is data saved as \
    pandas DataFrame and second element is list of notes.

    :param str path: path to text file
    :returns: dictionary of tables
    :rtype: dict[str, tuple[DataFrame, list[str]]]
    """

    # Check if the file exists
    if not os.path.exists(path):
        raise FileNotFoundError(f"The file at {path} does not exist.")

    d = {}

<<<<<<< HEAD
        with open(path, encoding='utf-8') as f:
            # skip header
            [f.readline() for _ in range(4)]
=======
    with open(path, encoding="UTF-8") as f:
        # skip header
        [f.readline() for _ in range(4)]  # pylint: disable=expression-not-assigned
>>>>>>> 97596687

        while True:
            line = f.readline()

            if line == '':
                break

            table_name = line.split("##")[1].strip()

            notes = []
            line = f.readline()
            while line.startswith("##"):
                notes.append(line[2:-1])
                line = f.readline()

            table_header = [column[3:-3] for column in line[:-1].split('\t')]
            frame = DataFrame([], columns=table_header)
            line = f.readline()
            while line != '\n':
                variables = [variable[1:-1] for variable in line[:-1].split('\t')]
                observation = DataFrame([variables], columns=table_header)
                frame = pd.concat([frame, observation], ignore_index=True)
                line = f.readline()

<<<<<<< HEAD
                d[table_name] = (frame, notes)

                # skip inter tables lines
                [f.readline() for _ in range(1)]
        return d
    except FileNotFoundError as e:
        print(f"Error: {e}")
=======
            # formats the frame
            convert_lovd_data_types(frame, table_name)

            d[table_name] = (frame, notes)
            # skip inter tables lines
            [f.readline() for _ in range(1)]  # pylint: disable=expression-not-assigned
>>>>>>> 97596687

    return d


def from_clinvar_name_to_dna(name):
    """
    Custom cleaner to extract DNA from Clinvar name variable.

    :param str name:
    :returns: extracted DNA
    :rtype: str
    """

    start = name.find(":") + 1
    ends = {'del', 'delins', 'dup', 'ins', 'inv', 'subst'}

    if "p." in name:
        name = name[:name.index("p.") - 1].strip()

    end = len(name)

    for i in ends:
        if i in name:
            end = name.index(i) + len(i)
            break

<<<<<<< HEAD
    return name[start:end]


def calculate_max_frequency(row):
    """
    Calculating maximum allele frequency in GNOMAD row.

    :param row: row in dataframe
    :returns: panda series with 'PopMax', 'PopMax population' fields
    :rtype: pd.Series
    """

    population_groups = [
        'Admixed American',
        'African/African American',
        'Amish',
        'Ashkenazi Jewish',
        'East Asian',
        'European (Finnish)',
        'European (non-Finnish)',
        'Middle Eastern',
        'South Asian',
        'Remaining'
    ]

    max_freq = 0
    max_pop = population_groups[0]

    for group in population_groups:
        count_column = f'Allele Count {group}(gnomad)'
        number_column = f'Allele Number {group}(gnomad)'
        freq = row[count_column] / row[number_column]
        if (freq > max_freq):
            max_freq = freq
            max_pop = group

    return pd.Series([max_freq, max_pop], index=['PopMax', 'PopMax population'])


def download_database_for_eys_gene(database_name, override=False):
    """
    downloads chosen database
    and handles where it should be saved,
    renames the downloaded (latest) file to appropriate name
    :param database_name: the name of the database
    :param override: should an existing file be overriden with a new one
    """

    url = DATABASES_DOWNLOAD_PATHS[database_name]["url"]
    button_location = DATABASES_DOWNLOAD_PATHS[database_name]["button"]
    clickable = DATABASES_DOWNLOAD_PATHS[database_name]["clickable"]

    firefox_options = webdriver.FirefoxOptions()
    firefox_options.headless = True
    firefox_options.add_argument('--headless')
    firefox_options.set_preference("browser.download.folderList", 2)
    firefox_options.set_preference("browser.download.manager.showWhenStarting", False)
    firefox_options.set_preference("browser.download.dir", os.path.join(os.getcwd(), "..", "data", database_name))
    firefox_options.set_preference("browser.helperApps.neverAsk.saveToDisk", "application/octet-stream")

    driver = webdriver.Firefox(options=firefox_options)
    driver.get(url)
    WebDriverWait(driver, 30).until(EC.element_to_be_clickable((By.XPATH, clickable)))
    driver.execute_script(button_location)

    time.sleep(30)
    driver.quit()

    save_as = DATABASES_DOWNLOAD_PATHS[database_name]["store_as"]
    os_path = os.path.join(os.getcwd(), "..", "data", database_name, save_as)

    if os.path.exists(os_path) and override:
        os.remove(os_path)
    elif os.path.exists(os_path) and not override:
        print("File already exists")
        return
    list_of_files = glob.glob(os.path.join(os.getcwd(), "..", "data", database_name, '*'))
    latest_file = max(list_of_files, key=os.path.getctime)
    os.rename(latest_file, os_path)


def store_database_for_eys_gene(database_name, override=False):
    """
    calls a function to download a database
    :param database_name: the name of the database that should be downloaded
    :param override: should already existing file be overwritten
    """
    try:
        if database_name not in DATABASES_DOWNLOAD_PATHS:
            raise IndexError(f"Requested {database_name} database is not supported")

        DATABASES_DOWNLOAD_PATHS[database_name]["function"](database_name, override)

    except TimeoutError as e:
        print(f"Error: {e}")
    except selenium.common.InvalidArgumentException as e:
        print(f"Error: {e}")
    except selenium.common.exceptions.WebDriverException as e:
        print(f"Error: {e}")
    except ValueError as e:
        print(f"Error:{e}")
    except IndexError as e:
        print(f"Error:{e}")


DATABASES_DOWNLOAD_PATHS = {
    "clinvar": {
        "button": 'document.getElementsByName(\"EntrezSystem2.PEntrez.clinVar.clinVar_Entrez_ResultsPanel.Entrez_DisplayBar.SendToSubmit\")[0].click()',
        "url": "https://www.ncbi.nlm.nih.gov/clinvar/?term=EYS%5Bgene%5D&redir=gene",
        "store_as": "clinvar_data.txt",
        "clickable": "/html/body/div[1]/div[1]/form/div[1]/div[5]/div/div[2]/div[2]/div[1]/div/div[1]/a[3]",
        "function": download_database_for_eys_gene
    },
    "gnomad": {
        "button":"document.getElementsByClassName('Button__BaseButton-sc-1eobygi-0 Button-sc-1eobygi-1 indcWT')[4].click()",
        "url": "https://gnomad.broadinstitute.org/gene/ENSG00000188107?dataset=gnomad_r4",
        "store_as": "gnomad_data.csv",
        "clickable": "/html/body/div[1]/div[3]/div[2]/div/div[7]/div[4]/div[2]/button[1]",
        "function": download_database_for_eys_gene
    },
    "lovd": {
        "url": "https://databases.lovd.nl/shared/download/all/gene/EYS",
        "store_as": "../data/lovd/lovd_data.txt",
        "function": download_lovd_database
    }
}
=======
    return name[start:end]
>>>>>>> 97596687
<|MERGE_RESOLUTION|>--- conflicted
+++ resolved
@@ -2,11 +2,9 @@
 
 import os
 import requests
-from requests.exceptions import RequestException
 import pandas as pd
 import selenium.common
 from pandas import DataFrame
-<<<<<<< HEAD
 from requests import RequestException
 from selenium import webdriver
 from selenium.webdriver.support.ui import WebDriverWait
@@ -14,9 +12,10 @@
 from selenium.webdriver.common.by import By
 import time
 import glob
-=======
 from constants import LOVD_VARIABLES_DATA_TYPES
->>>>>>> 97596687
+from constants import (LOVD_FILE_URL_EYS,
+                       GNOMAD_URL_EYS,
+                       CLINVAR_URL_EYS)
 
 
 # EXCEPTIONS
@@ -25,142 +24,7 @@
 
 
 class DownloadError(Exception):
-<<<<<<< HEAD
-    pass
-
-
-# CONSTANTS
-LOVD_VARIABLES_DATA_TYPES = {
-    'id': 'String',
-    'name': 'String',
-    'chromosome': 'Integer',
-    'chrom_band': 'String',
-    'imprinting': 'String',
-    'refseq_genomic': 'String',
-    'refseq_UD': 'String',
-    'reference': 'String',
-    'url_homepage': 'String',
-    'url_external': 'String',
-    'allow_download': 'Boolean',
-    'id_hgnc': 'Integer',
-    'id_entrez': 'Integer',
-    'id_omim': 'Integer',
-    'show_hgmd': 'Boolean',
-    'show_genecards': 'Boolean',
-    'show_genetests': 'Boolean',
-    'show_orphanet': 'Boolean',
-    'note_index': 'String',
-    'note_listing': 'String',
-    'refseq': 'String',
-    'refseq_url': 'String',
-    'disclaimer': 'Boolean',
-    'disclaimer_text': 'String',
-    'header': 'String',
-    'header_align': 'Integer',
-    'footer': 'String',
-    'footer_align': 'Integer',
-    'created_by': 'Integer',
-    'created_date': 'Date',
-    'edited_by': 'Integer',
-    'edited_date': 'Date',
-    'updated_by': 'Integer',
-    'updated_date': 'Date',
-    'transcriptid': 'Integer',
-    'effectid': 'Integer',
-    'position_c_start': 'Integer',
-    'position_c_start_intron': 'Integer',
-    'position_c_end': 'Integer',
-    'position_c_end_intron': 'Integer',
-    'VariantOnTranscript/DNA': 'String',
-    'VariantOnTranscript/RNA': 'String',
-    'VariantOnTranscript/Protein': 'String',
-    'VariantOnTranscript/Exon': 'String',
-    'symbol': 'String',
-    'inheritance': 'String',
-    'tissues': 'String',
-    'features': 'String',
-    'remarks': 'String',
-    'geneid': 'String',
-    'id_mutalyzer': 'Integer',
-    'id_ncbi': 'String',
-    'id_ensembl': 'String',
-    'id_protein_ncbi': 'String',
-    'id_protein_ensembl': 'String',
-    'id_protein_uniprot': 'String',
-    'position_c_mrna_start': 'Integer',
-    'position_c_mrna_end': 'Integer',
-    'position_c_cds_end': 'Integer',
-    'position_g_mrna_start': 'Integer',
-    'position_g_mrna_end': 'Integer',
-    'diseaseid': 'Integer',
-    'individualid': 'Integer',
-    'Phenotype/Inheritance': 'String',
-    'Phenotype/Age': 'String',
-    'Phenotype/Additional': 'String',
-    'Phenotype/Biochem_param': 'String',
-    'Phenotype/Age/Onset': 'String',
-    'Phenotype/Age/Diagnosis': 'String',
-    'Phenotype/Severity_score': 'String',
-    'Phenotype/Onset': 'String',
-    'Phenotype/Protein': 'String',
-    'Phenotype/Tumor/MSI': 'String',
-    'Phenotype/Enzyme/CPK': 'String',
-    'Phenotype/Heart/Myocardium': 'String',
-    'Phenotype/Lung': 'String',
-    'Phenotype/Diagnosis/Definite': 'String',
-    'Phenotype/Diagnosis/Initial': 'String',
-    'Phenotype/Diagnosis/Criteria': 'String',
-    'variants_found': 'Integer',
-    'Screening/Technique': 'String',
-    'Screening/Template': 'String',
-    'Screening/Tissue': 'String',
-    'Screening/Remarks': 'String',
-    'fatherid': 'String',
-    'motherid': 'String',
-    'panelid': 'Integer',
-    'panel_size': 'Integer',
-    'license': 'String',
-    'Individual/Reference': 'String',
-    'Individual/Remarks': 'String',
-    'Individual/Gender': 'String',
-    'Individual/Consanguinity': 'String',
-    'Individual/Age_of_death': 'String',
-    'Individual/VIP': 'String',
-    'Individual/Data_av': 'String',
-    'Individual/Treatment': 'String',
-    'Individual/Origin/Population': 'String',
-    'Individual/Individual_ID': 'String',
-    'allele': 'Integer',
-    'position_g_start': 'Integer',
-    'position_g_end': 'Integer',
-    'type': 'String',
-    'average_frequency': 'Double',
-    'VariantOnGenome/DBID': 'String',
-    'VariantOnGenome/DNA': 'String',
-    'VariantOnGenome/Frequency': 'String',
-    'VariantOnGenome/Reference': 'String',
-    'VariantOnGenome/Restriction_site': 'String',
-    'VariantOnGenome/Published_as': 'String',
-    'VariantOnGenome/Remarks': 'String',
-    'VariantOnGenome/Genetic_origin': 'String',
-    'VariantOnGenome/Segregation': 'String',
-    'VariantOnGenome/dbSNP': 'String',
-    'VariantOnGenome/VIP': 'String',
-    'VariantOnGenome/Methylation': 'String',
-    'VariantOnGenome/ISCN': 'String',
-    'VariantOnGenome/DNA/hg38': 'String',
-    'VariantOnGenome/ClinVar': 'String',
-    'VariantOnGenome/ClinicalClassification': 'String',
-    'VariantOnGenome/ClinicalClassification/Method': 'String',
-    'screeningid': 'Integer',
-    'variantid': 'Integer',
-    'owned_by': 'Integer',
-    'Individual/Origin/Geographic': 'String'
-}
-=======
     """Custom exception for download errors."""
-
->>>>>>> 97596687
 
 
 def get_file_from_url(url, save_to, override=False):
@@ -176,7 +40,10 @@
     save_to_dir = os.path.dirname(save_to)
     if not os.path.exists(save_to_dir):
         os.makedirs(save_to_dir)
-<<<<<<< HEAD
+    # check if directory exists, if not - create
+    save_to_dir = os.path.dirname(save_to)
+    if not os.path.exists(save_to_dir):
+        os.makedirs(save_to_dir)
 
     # check if file exist and needs to override
     if os.path.exists(save_to) and not override:
@@ -196,7 +63,7 @@
         f.write(response.content)
 
 
-def download_lovd_database(database_name, override=False):
+def download_lovd_database_for_eys_gene(database_name, override=False):
     """
     Gets file from url and saves it into provided path. Overrides, if override is True.
 
@@ -206,13 +73,11 @@
 
     url = DATABASES_DOWNLOAD_PATHS[database_name]["url"]
     save_to = DATABASES_DOWNLOAD_PATHS[database_name]["store_as"]
-    try:
-        # check if directory exists, if not - create
-        save_to_dir = os.path.dirname(save_to)
-        if not os.path.exists(save_to_dir):
-            os.makedirs(save_to_dir)
-=======
->>>>>>> 97596687
+
+    # check if directory exists, if not - create
+    save_to_dir = os.path.dirname(save_to)
+    if not os.path.exists(save_to_dir):
+        os.makedirs(save_to_dir)
 
     # check if file exist and needs to override
     if os.path.exists(save_to) and not override:
@@ -278,15 +143,9 @@
 
     d = {}
 
-<<<<<<< HEAD
-        with open(path, encoding='utf-8') as f:
-            # skip header
-            [f.readline() for _ in range(4)]
-=======
     with open(path, encoding="UTF-8") as f:
         # skip header
         [f.readline() for _ in range(4)]  # pylint: disable=expression-not-assigned
->>>>>>> 97596687
 
         while True:
             line = f.readline()
@@ -311,22 +170,12 @@
                 frame = pd.concat([frame, observation], ignore_index=True)
                 line = f.readline()
 
-<<<<<<< HEAD
-                d[table_name] = (frame, notes)
-
-                # skip inter tables lines
-                [f.readline() for _ in range(1)]
-        return d
-    except FileNotFoundError as e:
-        print(f"Error: {e}")
-=======
             # formats the frame
             convert_lovd_data_types(frame, table_name)
 
             d[table_name] = (frame, notes)
             # skip inter tables lines
             [f.readline() for _ in range(1)]  # pylint: disable=expression-not-assigned
->>>>>>> 97596687
 
     return d
 
@@ -353,44 +202,7 @@
             end = name.index(i) + len(i)
             break
 
-<<<<<<< HEAD
     return name[start:end]
-
-
-def calculate_max_frequency(row):
-    """
-    Calculating maximum allele frequency in GNOMAD row.
-
-    :param row: row in dataframe
-    :returns: panda series with 'PopMax', 'PopMax population' fields
-    :rtype: pd.Series
-    """
-
-    population_groups = [
-        'Admixed American',
-        'African/African American',
-        'Amish',
-        'Ashkenazi Jewish',
-        'East Asian',
-        'European (Finnish)',
-        'European (non-Finnish)',
-        'Middle Eastern',
-        'South Asian',
-        'Remaining'
-    ]
-
-    max_freq = 0
-    max_pop = population_groups[0]
-
-    for group in population_groups:
-        count_column = f'Allele Count {group}(gnomad)'
-        number_column = f'Allele Number {group}(gnomad)'
-        freq = row[count_column] / row[number_column]
-        if (freq > max_freq):
-            max_freq = freq
-            max_pop = group
-
-    return pd.Series([max_freq, max_pop], index=['PopMax', 'PopMax population'])
 
 
 def download_database_for_eys_gene(database_name, override=False):
@@ -457,29 +269,30 @@
         print(f"Error:{e}")
     except IndexError as e:
         print(f"Error:{e}")
+    except BadResponseException as e:
+        print(f"Error:{e}")
+    except DownloadError as e:
+        print(f"Error:{e}")
 
 
 DATABASES_DOWNLOAD_PATHS = {
     "clinvar": {
         "button": 'document.getElementsByName(\"EntrezSystem2.PEntrez.clinVar.clinVar_Entrez_ResultsPanel.Entrez_DisplayBar.SendToSubmit\")[0].click()',
-        "url": "https://www.ncbi.nlm.nih.gov/clinvar/?term=EYS%5Bgene%5D&redir=gene",
+        "url": CLINVAR_URL_EYS,
         "store_as": "clinvar_data.txt",
         "clickable": "/html/body/div[1]/div[1]/form/div[1]/div[5]/div/div[2]/div[2]/div[1]/div/div[1]/a[3]",
         "function": download_database_for_eys_gene
     },
     "gnomad": {
         "button":"document.getElementsByClassName('Button__BaseButton-sc-1eobygi-0 Button-sc-1eobygi-1 indcWT')[4].click()",
-        "url": "https://gnomad.broadinstitute.org/gene/ENSG00000188107?dataset=gnomad_r4",
+        "url": GNOMAD_URL_EYS,
         "store_as": "gnomad_data.csv",
         "clickable": "/html/body/div[1]/div[3]/div[2]/div/div[7]/div[4]/div[2]/button[1]",
         "function": download_database_for_eys_gene
     },
     "lovd": {
-        "url": "https://databases.lovd.nl/shared/download/all/gene/EYS",
+        "url": LOVD_FILE_URL_EYS,
         "store_as": "../data/lovd/lovd_data.txt",
-        "function": download_lovd_database
+        "function": download_lovd_database_for_eys_gene
     }
-}
-=======
-    return name[start:end]
->>>>>>> 97596687
+}