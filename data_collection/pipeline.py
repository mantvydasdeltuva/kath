"""Module executes general pipeline for data collection"""
import pandas as pd

<<<<<<< HEAD

from tools import get_file_from_url, from_lovd_to_pandas, from_clinvar_name_to_dna
from constants import (LOVD_FILE_URL_EYS,
                       GNOMAD_FILE_URL_EYS,
                       CLINVAR_FILE_URL_EYS,
=======
from tools import store_database_for_eys_gene, from_lovd_to_pandas, from_clinvar_name_to_dna
from constants import (
>>>>>>> 58ef6730
                       DATA_PATH,
                       LOVD_PATH,
                       GNOMAD_PATH,
                       CLINVAR_PATH)


def calculate_max_frequency(row):
    """
    Calculating maximum allele frequency in GNOMAD row.

    :param row: row in dataframe
    :returns: panda series with 'PopMax', 'PopMax population' fields
    :rtype: pd.Series
    """

    population_groups = [
        'Admixed American',
        'African/African American',
        'Amish',
        'Ashkenazi Jewish',
        'East Asian',
        'European (Finnish)',
        'European (non-Finnish)',
        'Middle Eastern',
        'South Asian',
        'Remaining'
    ]

    max_freq = 0
    max_pop = population_groups[0]

    for group in population_groups:
        count_column = f'Allele Count {group}(gnomad)'
        number_column = f'Allele Number {group}(gnomad)'
        freq = row[count_column] / row[number_column]

        if freq > max_freq:
            max_freq = freq
            max_pop = group

    return pd.Series([max_freq, max_pop], index=['PopMax', 'PopMax population'])


# MAIN
# Download all data

#get_file_from_url(LOVD_FILE_URL, LOVD_PATH + f"/lovd_data.txt", override=True)
#get_file_from_url(GNOMAD_FILE_URL, GNOMAD_PATH + f"/gnomad_data.csv", override=True)
#get_file_from_url(CLINVAR_FILE_URL, CLINVAR_PATH + f"/clinvar_data.txt", override=True)
store_database_for_eys_gene('lovd', True)
store_database_for_eys_gene('gnomad', True)
store_database_for_eys_gene('clinvar', True)

# Read and convert data
lovd_data = from_lovd_to_pandas(LOVD_PATH + "/lovd_data.txt")
gnomad_data = pd.read_csv(GNOMAD_PATH + "/gnomad_data.csv")
clinvar_data = pd.read_csv(CLINVAR_PATH + "/clinvar_data.txt", sep='\t')

convert_lovd_to_datatype(lovd_data)

# renaming databases' columns
gnomad_data.columns += "(gnomad)"
clinvar_data.columns += "(clinvar)"

# Reading main working table
main_frame = lovd_data["Variants_On_Transcripts"][0].copy()
notes = lovd_data["Variants_On_Transcripts"][1][::]

# Merging Clinvar
clinvar = clinvar_data.copy()[["Name(clinvar)",
                               "Germline classification(clinvar)",
                               "Accession(clinvar)"]]
clinvar["VariantOnTranscript/DNA"] = clinvar["Name(clinvar)"].apply(from_clinvar_name_to_dna)

main_frame = pd.merge(main_frame,
                      clinvar,
                      how="outer",
                      on=["VariantOnTranscript/DNA"]).drop("Name(clinvar)", axis=1)

# MERGING GnomAd
main_frame = (pd.merge(main_frame,
                       gnomad_data,
                       how="left",
                       left_on="VariantOnTranscript/DNA",
                       right_on="HGVS Consequence(gnomad)").drop("HGVS Consequence(gnomad)",
                                                                 axis=1))

# Calculating frequencies
lovd_without_association_in_gnomad = pd.isnull(main_frame["Hemizygote Count Remaining(gnomad)"])
lovd_with_gnomad = main_frame[~lovd_without_association_in_gnomad].copy()
max_values = lovd_with_gnomad.apply(calculate_max_frequency, axis=1)
lovd_with_gnomad[['PopMax(gnomad)', 'PopMax population(gnomad)']] = max_values

# Leaving necessary columns

lovd_with_gnomad = lovd_with_gnomad.loc[:, ['id',
                                            'transcriptid',
                                            'effectid',
                                            'position_c_start',
                                            'position_c_start_intron',
                                            'position_c_end',
                                            'position_c_end_intron',
                                            'VariantOnTranscript/DNA',
                                            'VariantOnTranscript/RNA',
                                            'VariantOnTranscript/Protein',
                                            'VariantOnTranscript/Exon',
                                            'Germline classification(clinvar)',
                                            'Accession(clinvar)',
                                            'Allele Frequency(gnomad)',
                                            'Homozygote Count(gnomad)',
                                            'PopMax(gnomad)',
                                            'PopMax population(gnomad)']]

# final join
main_frame = main_frame.iloc[:, range(13)]
main_frame = pd.merge(main_frame, lovd_with_gnomad, how="left", on=list(main_frame.columns[:13]))

main_frame.to_csv(DATA_PATH + "/final.csv")<|MERGE_RESOLUTION|>--- conflicted
+++ resolved
@@ -1,17 +1,11 @@
 """Module executes general pipeline for data collection"""
 import pandas as pd
 
-<<<<<<< HEAD
-
-from tools import get_file_from_url, from_lovd_to_pandas, from_clinvar_name_to_dna
+from tools import get_file_from_url, from_lovd_to_pandas, from_clinvar_name_to_dna, store_database_for_eys_gene
 from constants import (LOVD_FILE_URL_EYS,
                        GNOMAD_FILE_URL_EYS,
                        CLINVAR_FILE_URL_EYS,
-=======
-from tools import store_database_for_eys_gene, from_lovd_to_pandas, from_clinvar_name_to_dna
-from constants import (
->>>>>>> 58ef6730
-                       DATA_PATH,
+from constants import (DATA_PATH,
                        LOVD_PATH,
                        GNOMAD_PATH,
                        CLINVAR_PATH)
