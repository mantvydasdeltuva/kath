import { IconTitleButton } from '@/components/buttons/IconTitleButton';
<<<<<<< HEAD
import { ShortcutsDialog } from '@/components/dialogs/shortcutsDialog';
import { useThemeContext } from '@/hooks';
=======
import { SettingsDialog } from '@/components/dialogs/settingsDialog';
>>>>>>> f728b738
import { Colors } from '@/types';
import {
  AutoMode as AutoModeIcon,
  Home as HomeIcon,
  SettingsOutlined as SettingsOutlinedIcon,
  SwitchAccessShortcut as SwitchAccessShortcutIcon,
} from '@mui/icons-material';
import { Box, Typography, useTheme } from '@mui/material';
import { useState } from 'react';

interface Props {
  children?: React.ReactNode;
}

/**
 * Base layout component for the application, providing a structured layout with a header,
 * a sidebar with icon buttons, and a main content area.
 *
 * @component
 *
 * @description The `BaseLayout` component sets up the basic structure of the application, including
 * a header with application title and version, a sidebar with icon buttons for navigation and settings,
 * and a main content area where child components are rendered. The layout is responsive and uses Material-UI
 * for styling.
 *
 * @param {Object} props - The component props.
 * @param {React.ReactNode} [props.children] - The child components to be rendered in the main content area.
 *
 * @returns {JSX.Element} The `BaseLayout` component, which includes a header, sidebar, and content area.
 */
export const BaseLayout: React.FC<Props> = ({ children }) => {
  const Theme = useTheme();
<<<<<<< HEAD
  const ThemeContext = useThemeContext();

  const [isShortcutsMenuOpen, setIsShortcutsMenuOpen] = useState(false);
  const handleShortcutsMenuOpen = () => {
    setIsShortcutsMenuOpen(true);
  };
  const handleShortcutsMenuClose = () => {
    setIsShortcutsMenuOpen(false);
=======

  const [isSettingsDialogOpen, setIsSettingsDialogOpen] = useState(false);
  const handleSettingsDialogOpen = () => {
    setIsSettingsDialogOpen(true);
  };
  const handleSettingsDialogClose = () => {
    setIsSettingsDialogOpen(false);
>>>>>>> f728b738
  };

  return (
    <Box
      sx={{
        width: '100vw',
        height: '100vh',
        bgcolor:
          Theme.palette.mode === 'light' ? Colors.mainNavigationBackgroundLight : Colors.mainNavigationBackgroundDark,
      }}
    >
      <Box sx={{ width: '100%', height: 'max(4%, 2.5rem)', display: 'flex', flexDirection: 'row' }}>
        <Box
          sx={{
            width: '50%',
            height: '100%',
            pl: 'max(0.625rem, 1%)',
            display: 'flex',
            flexDirection: 'row',
            gap: '0.625rem',
            alignItems: 'center',
          }}
        >
          <Typography
            sx={{
              fontWeight: 'bold',
              color: Colors.backgroundPrimaryLight,
            }}
          >
            Kath {/* TODO: add application context provider to get values of it */}
          </Typography>
          <Typography
            sx={{
              px: '0.625rem',
              py: '0.125rem',
              borderRadius: '1.25rem',
              fontSize: '0.875rem',
              bgcolor: Colors.info,
              boxShadow: '0px 4px 4px 0px rgba(0, 0, 0, 0.25)',
              color: Colors.textPrimaryLight,
            }}
          >
            ALPHA {/* TODO: add application context provider to get values of it */}
          </Typography>
        </Box>
        <Typography
          sx={{
            width: '50%',
            height: '100%',
            pr: 'max(0.625rem, 1%)',
            display: 'flex',
            flexDirection: 'row-reverse',
            alignItems: 'center',
            fontSize: '0.75rem',
            color: Colors.secondaryLight,
          }}
        >
          Version 1.0.02 {/* TODO: add application context provider to get values of it */}
        </Typography>
      </Box>
      <Box sx={{ width: '100%', height: 'calc(100vh - max(4%, 2.5rem))', display: 'flex', flexDirection: 'row' }}>
        <Box sx={{ width: 'max(4%, 4.688rem) ', height: '100%', display: 'flex', flexDirection: 'column' }}>
          <Box
            sx={{
              width: '100%',
              height: '50%',
              paddingTop: '0.625rem',
              display: 'flex',
              flexDirection: 'column',
              gap: '0.625rem',
              alignItems: 'center',
            }}
          >
            <IconTitleButton
              icon={<HomeIcon sx={{ width: '1.5rem', height: '1.5rem', color: Colors.backgroundPrimaryLight }} />}
              title={'Home'}
            />
            <IconTitleButton
              icon={<AutoModeIcon sx={{ width: '1.5rem', height: '1.5rem', color: Colors.backgroundPrimaryLight }} />}
              title={'Macros'}
            />
          </Box>
          <Box
            sx={{
              width: '100%',
              height: '50%',
              paddingBottom: '0.625rem',
              display: 'flex',
              flexDirection: 'column-reverse',
              gap: '0.625rem',
              alignItems: 'center',
            }}
          >
            <IconTitleButton
              icon={
                <SettingsOutlinedIcon
                  sx={{ width: '1.5rem', height: '1.5rem', color: Colors.backgroundPrimaryLight }}
                />
              }
              onClick={handleSettingsDialogOpen}
            />
            <IconTitleButton
              icon={
                <SwitchAccessShortcutIcon
                  sx={{ width: '1.5rem', height: '1.5rem', color: Colors.backgroundPrimaryLight }}
                />
              }
              onClick={handleShortcutsMenuOpen}
            />
          </Box>
        </Box>
        <Box sx={{ width: '95.75%', height: '99.5%', borderRadius: '0.625rem', bgcolor: Theme.palette.secondary.main }}>
          <ShortcutsDialog open={isShortcutsMenuOpen} handleClose={handleShortcutsMenuClose} />
          {children}
        </Box>
        <SettingsDialog open={isSettingsDialogOpen} onClose={handleSettingsDialogClose} />
      </Box>
    </Box>
  );
};<|MERGE_RESOLUTION|>--- conflicted
+++ resolved
@@ -1,10 +1,5 @@
 import { IconTitleButton } from '@/components/buttons/IconTitleButton';
-<<<<<<< HEAD
-import { ShortcutsDialog } from '@/components/dialogs/shortcutsDialog';
-import { useThemeContext } from '@/hooks';
-=======
-import { SettingsDialog } from '@/components/dialogs/settingsDialog';
->>>>>>> f728b738
+import { SettingsDialog, ShortcutsDialog } from '@/components/dialogs';
 import { Colors } from '@/types';
 import {
   AutoMode as AutoModeIcon,
@@ -37,8 +32,6 @@
  */
 export const BaseLayout: React.FC<Props> = ({ children }) => {
   const Theme = useTheme();
-<<<<<<< HEAD
-  const ThemeContext = useThemeContext();
 
   const [isShortcutsMenuOpen, setIsShortcutsMenuOpen] = useState(false);
   const handleShortcutsMenuOpen = () => {
@@ -46,7 +39,7 @@
   };
   const handleShortcutsMenuClose = () => {
     setIsShortcutsMenuOpen(false);
-=======
+  };
 
   const [isSettingsDialogOpen, setIsSettingsDialogOpen] = useState(false);
   const handleSettingsDialogOpen = () => {
@@ -54,7 +47,6 @@
   };
   const handleSettingsDialogClose = () => {
     setIsSettingsDialogOpen(false);
->>>>>>> f728b738
   };
 
   return (
@@ -167,10 +159,10 @@
           </Box>
         </Box>
         <Box sx={{ width: '95.75%', height: '99.5%', borderRadius: '0.625rem', bgcolor: Theme.palette.secondary.main }}>
-          <ShortcutsDialog open={isShortcutsMenuOpen} handleClose={handleShortcutsMenuClose} />
           {children}
         </Box>
         <SettingsDialog open={isSettingsDialogOpen} onClose={handleSettingsDialogClose} />
+        <ShortcutsDialog open={isShortcutsMenuOpen} handleClose={handleShortcutsMenuClose} />
       </Box>
     </Box>
   );
